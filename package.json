{
  "name": "@iobroker/plugin-base",
  "version": "1.2.1",
  "description": "Base module for plugins for js-controller and adapters",
  "author": {
    "name": "Ingo Fischer",
    "email": "iobroker@fischer-ka.de"
  },
  "contributors": [
    "Al Calzone <d.griesel@gmx.net>"
  ],
  "main": "index.js",
  "types": "index.d.ts",
  "scripts": {
    "prebuild": "rimraf \"lib/!(types).d.ts\"",
    "build": "tsc -p tsconfig.build.json",
    "prepublishOnly": "npm run build",
    "release": "release-script"
  },
  "repository": {
    "type": "git",
    "url": "git+https://github.com/ioBroker/plugin-base.git"
  },
  "keywords": [
    "iobroker",
    "adapter",
    "plugins"
  ],
  "license": "MIT",
  "bugs": {
    "url": "https://github.com/ioBroker/plugin-base/issues"
  },
  "homepage": "https://github.com/ioBroker/plugin-base#readme",
  "dependencies": {},
  "devDependencies": {
    "@alcalzone/release-script": "^2.2.2",
    "@types/iobroker": "^4.0.4",
<<<<<<< HEAD
    "@types/node": "^18.6.3",
    "eslint": "^8.23.0",
=======
    "@types/node": "^18.7.14",
    "eslint": "^8.21.0",
>>>>>>> 9c0253e6
    "eslint-config-prettier": "^8.5.0",
    "eslint-plugin-prettier": "^4.2.1",
    "rimraf": "^3.0.2",
    "typescript": "^4.8.2"
  }
}<|MERGE_RESOLUTION|>--- conflicted
+++ resolved
@@ -35,13 +35,8 @@
   "devDependencies": {
     "@alcalzone/release-script": "^2.2.2",
     "@types/iobroker": "^4.0.4",
-<<<<<<< HEAD
-    "@types/node": "^18.6.3",
+    "@types/node": "^18.7.14",
     "eslint": "^8.23.0",
-=======
-    "@types/node": "^18.7.14",
-    "eslint": "^8.21.0",
->>>>>>> 9c0253e6
     "eslint-config-prettier": "^8.5.0",
     "eslint-plugin-prettier": "^4.2.1",
     "rimraf": "^3.0.2",
