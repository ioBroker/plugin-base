{
  "name": "@iobroker/plugin-base",
  "version": "1.2.1",
  "description": "Base module for plugins for js-controller and adapters",
  "author": {
    "name": "Ingo Fischer",
    "email": "iobroker@fischer-ka.de"
  },
  "contributors": [
    "Al Calzone <d.griesel@gmx.net>"
  ],
  "main": "index.js",
  "types": "index.d.ts",
  "scripts": {
    "prebuild": "rimraf \"lib/!(types).d.ts\"",
    "build": "tsc -p tsconfig.build.json",
    "prepublishOnly": "npm run build",
    "release": "release-script"
  },
  "repository": {
    "type": "git",
    "url": "git+https://github.com/ioBroker/plugin-base.git"
  },
  "keywords": [
    "iobroker",
    "adapter",
    "plugins"
  ],
  "license": "MIT",
  "bugs": {
    "url": "https://github.com/ioBroker/plugin-base/issues"
  },
  "homepage": "https://github.com/ioBroker/plugin-base#readme",
  "dependencies": {},
  "devDependencies": {
    "@alcalzone/release-script": "^1.8.3",
    "@types/iobroker": "^3.2.8",
<<<<<<< HEAD
    "@types/node": "^14.14.22",
    "eslint": "^7.21.0",
=======
    "@types/node": "^14.14.31",
    "eslint": "^7.18.0",
>>>>>>> 920d82ef
    "eslint-config-prettier": "^7.2.0",
    "eslint-plugin-prettier": "^3.3.1",
    "rimraf": "^3.0.2",
    "typescript": "^4.1.3"
  }
}<|MERGE_RESOLUTION|>--- conflicted
+++ resolved
@@ -35,13 +35,8 @@
   "devDependencies": {
     "@alcalzone/release-script": "^1.8.3",
     "@types/iobroker": "^3.2.8",
-<<<<<<< HEAD
-    "@types/node": "^14.14.22",
+    "@types/node": "^14.14.31",
     "eslint": "^7.21.0",
-=======
-    "@types/node": "^14.14.31",
-    "eslint": "^7.18.0",
->>>>>>> 920d82ef
     "eslint-config-prettier": "^7.2.0",
     "eslint-plugin-prettier": "^3.3.1",
     "rimraf": "^3.0.2",
